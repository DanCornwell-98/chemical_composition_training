#!/usr/bin/env python
# encoding: utf-8
"""
    :copyright: (c) 2021 by C. Fufezan, M.Koesters, J. Leufken, S. Schulze
    :licence: MIT, see LISCENSE for more details
"""

import sys
import re
from collections import defaultdict as ddict
import copy

from unimod_mapper import UnimodMapper
from chemical_composition import chemical_composition_kb


class ChemicalComposition(dict):
    """
    Chemical composition class.

    Keyword Arguments:
        sequence (str): peptide sequence that should be used for the instance, e.g. "PEPTIDE"
        formula (str): chemical formula(s) that will be added/subtracted from the instance, e.g. "-H2O"
        modifications (str): modifications of the peptide sequence, given as "Unimod:pos", e.g. "Oxidation:2"
        glycan (str): glycan composition that will be added to the instance, e.g. "HexNAc(2)Hex(5)"
        deprecated_format (str): old input format, using either "PEPTIDE+Formula-Formula" or "PEPTIDE#Unimod:pos"
        aa_compositions (Optional[dict]): dictionary of user-defined amino acid compositions
        isotopic_distributions (Optional[dict]): dictionary of user-defined isotopic distributions
        monosaccharide_compositions (Optional[dict]): chemical compositions of monosaccharides (as Hill notation)

    Examples::
<<<<<<< HEAD
        >>> c = chemical_composition.ChemicalComposition()
        >>> c.use(sequence="ELVISLIVES", modifications="Acetyl:1")
=======
        >>> c = ChemicalComposition()
        >>> c.use("ELVISLIVES#Acetyl:1")
>>>>>>> b211abf6
        >>> c.hill_notation()
        'C52H90N10O18'
        >>> c.hill_notation_unimod()
        'C(52)H(90)N(10)O(18)'
        >>> c
        {'O': 18, 'H': 90, 'C': 52, 'N': 10}
        >>> c.composition_of_mod_at_pos[1]
        defaultdict(<class 'int'>, {'O': 1, 'H': 2, 'C': 2})
        >>> c.composition_of_aa_at_pos[1]
        {'O': 3, 'H': 7, 'C': 5, 'N': 1}
        >>> c.composition_at_pos[1]
        defaultdict(<class 'int'>, {'O': 4, 'H': 9, 'C': 7, 'N': 1})

<<<<<<< HEAD
        >>> c = chemical_composition.ChemicalComposition(formula="+H2O2-N2")
=======
        >>> c = chemical_composition.ChemicalComposition('H2O2H2')
>>>>>>> b211abf6
        >>> c
        {'O': 2, 'H': 2, 'N': -2}
        >>> c.subtract_chemical_formula('H2')
        >>> c
<<<<<<< HEAD
        {'O': 2, 'N': -2}

=======
        {'O': 2, 'H': 1}
>>>>>>> b211abf6
    """

    def __init__(
        self,
        sequence=None,
        formula=None,
        modifications=None,
        glycan=None,
        deprecated_format=None,
        aa_compositions=None,
        isotopic_distributions=None,
        monosaccharide_compositions=None,
    ):

        self._unimod_parser = None
        self.composition_of_mod_at_pos = {}
        """dict: chemical composition of unimod modifications at given position
        (if peptide sequence was used as input or using the `use` function)

        Note:
            Numbering starts at position 1, since all PSM search engines
            use this nomenclature.
        """
        self.composition_of_aa_at_pos = {}
        """dict: chemical composition of amino acid at given peptide position
        (if peptide sequence was used as input or using the `use` function)

        Note:
            Numbering starts at position 1, since all PSM search engines
            use this nomenclature.
        """
        #                 Examples::
        #                     c.composition_of_mod_at_pos[1] = {'15N': 2, '13C': 6, 'N': -2, 'C': -6}

        #         """
        self.composition_at_pos = {}
        """dict: chemical composition at given peptide position incl modifications
        (if peptide sequence was used as input or using the `use` function)

        Note:
            Numbering starts at position 1, since all PSM search engines
            use this nomenclature.
        """
        self.unimod_at_pos = {}
        if aa_compositions is None:
            self.aa_compositions = chemical_composition_kb.aa_compositions
        else:
            self.aa_compositions = aa_compositions
        if isotopic_distributions is None:
            self.isotopic_distributions = chemical_composition_kb.isotopic_distributions
        else:
            self.isotopic_distributions = isotopic_distributions
        if monosaccharide_compositions is None:
            self.monosaccharide_compositions = (
                chemical_composition_kb.monosaccharide_compositions
            )
        else:
            self.monosaccharide_compositions = monosaccharide_compositions
        self.isotope_mass_lookup = {}
        for element, isotope_list in self.isotopic_distributions.items():
            for isotope_mass, abundance in isotope_list:
                isotope_mass_key = "{0}{1}".format(
                    str(round(isotope_mass)).split(".")[0], element
                )
                self.isotope_mass_lookup[isotope_mass_key] = isotope_mass

        self.peptide = None
        self.modifications = None
        self.glycan = None
        self.addon = None
        self.use(
            sequence=sequence,
            formula=formula,
            modifications=modifications,
            glycan=glycan,
            deprecated_format=deprecated_format,
        )

    def __add__(self, other_cc):
        """
        Add chemical composition (dict) to the class

        Arguments:
            other_cc (dict): dictionary containing the number of atoms of each element that will be added
        """
        tmp = copy.deepcopy(self)
        for other_key, other_value in other_cc.items():
            tmp[other_key] += other_value
        return tmp

    def __missing__(self, key):
        """Set missing elements to 0"""
        if key not in self.keys():
            self[key] = 0
        return self[key]

    def clear(self):
        """Resets all lookup dictionaries and self

        One class instance can be used analysing a series of sequences, thereby
        avoiding class instantiation overhead
        """

        self.composition_of_mod_at_pos.clear()
        self.composition_of_aa_at_pos.clear()
        self.composition_at_pos.clear()
        self.unimod_at_pos.clear()

        self.peptide = None
        self.modifications = None
        self.glycan = None
        self.addon = None
        for k in list(self.keys()):
            del self[k]

    def use(
        self,
        sequence=None,
        formula=None,
        modifications=None,
        glycan=None,
        deprecated_format=None,
    ):
        """
        Re-initialize the class with a new set of sequence/formula/modifications/glycan

        This is helpful if one wants to use the same class instance
        for multiple molecules since it removes class instantiation overhead.

        Args:
            sequence (str): peptide sequence that should be used for the instance, e.g. "PEPTIDE"
            formula (str): chemical formula(s) that will be added/subtracted from the instance, e.g. "-H2O"
            modifications (str): modifications of the peptide sequence, given as "Unimod:pos", e.g. "Oxidation:2"
            glycan (str): glycan composition that will be added to the instance, e.g. "HexNAc(2)Hex(5)"
            deprecated_format (str): old input format, using either "PEPTIDE+Formula-Formula" or "PEPTIDE#Unimod:pos"

        Note:
            Will clear the current chemical composition dict!
        """

        self.clear()
        if sequence is not None:
            self.add_amino_acids(sequence)
            self["O"] += 1
            self["H"] += 2

        if modifications is not None:
            self.add_modifications(modifications)

        if glycan is not None:
            self.add_glycan(glycan)

        if formula is not None:
            self.parse_chemical_formula(formula)

        if deprecated_format is not None:
            if (
                sequence is not None
                or formula is not None
                or modifications is not None
                or glycan is not None
            ):
                sys.exit(
                    """
                [ERROR] You cannot use 'deprecated_format' 
                [ERROR] in combination with 'sequence/formula/modifications/glycan'
                    """
                )
            self._parse_input_old_style(deprecated_format)

    def _parse_input_old_style(self, input_str):
        """Re-initialize the class with a new sequence using the old style

        Args:
            input_str (str): possible input formats include the following examples

        Examples:
            '+H2O2H2-OH',
            '+{0}'.format('H2O'),
            '{peptide}'.format(pepitde='ELVISLIVES'),
            '{peptide}+{0}'.format('PO3', peptide='ELVISLIVES'),
            '{peptide}#{unimod}:{pos}'.format(
                peptide = 'ELVISLIVES',
                unimod = 'Oxidation',
                pos = 1
            )
        """

        self.clear()
        # reset the shiznit
        if "#" in input_str:
            # Unimod Style format
            if self._unimod_parser is None:
                self._unimod_parser = unimod_mapper.UnimodMapper()
            self._parse_sequence_unimod_style(input_str)
        else:
            self._parse_sequence_piqdb_style(input_str)

    def _parse_sequence_unimod_style(self, sequence):
        """
        Parse a sequence of the format "<PEPTIDE>#<unimod>:<pos>"
        with unimod referrig to any unimod PSI-MS name and
        pos referring to the position of the modification within the peptide sequence.
        Modifications of peptide side chains start at position 1,
        while position 0 refers to the N-terminus and position len(peptide)+1 refers
        to the C-terminus.

        Args:
            sequence(str): sequence in unimod style
        """
        minPos = sequence.index("#")
        peptide = sequence[:minPos]
        addon = sequence[minPos + 1 :]
        self.peptide = peptide
        if peptide != "":
            self.add_peptide(peptide)
            self["O"] += 1
            self["H"] += 2
        self.addon = addon
        unimods = self.addon.split(";")
        pattern = re.compile(r""":(?P<pos>[0-9]*$)""")
        for unimod in unimods:
            if unimod == "":
                continue
            unimod = unimod.strip()
            if ":" not in unimod:
                sys.exit(
                    """
                    Error in chemical_composition.py:
                    This unimod: {0} requires positional information
                    """.format(
                        unimod
                    )
                )

            for occ, match in enumerate(pattern.finditer(unimod)):
                unimodcomposition = self._unimod_parser.name2composition(
                    unimod[: match.start()]
                )
                if unimodcomposition is None:
                    sys.exit(
                        """
                        Error in chemical_composition.py:
                        Cannot map unimod {0}
                        """.format(
                            unimod[: match.start()]
                        )
                    )
                if occ >= 1:
                    sys.exit(
                        """
                        Error in chemical_composition.py:
                        The unimod {0} contains multiple ":", preventing to map the position correctly
                        """.format(
                            unimod
                        )
                    )
                position = int(match.group("pos"))
                if position not in self.unimod_at_pos.keys():
                    self.unimod_at_pos[position] = []
                self.unimod_at_pos[position].append(unimod[: match.start()])

            for k, v in unimodcomposition.items():
                self[k] += v
            # Storing position related modifications
            position = int(match.group("pos"))
            if position == 0:
                # E.g. Acetylation at pos 0 indicates N-Term
                # but has to be counted for position 1 in this class
                position = 1

            if position not in self.composition_of_mod_at_pos.keys():
                self.composition_of_mod_at_pos[position] = ddict(int)
            if position not in self.composition_at_pos.keys():
                self.composition_at_pos[position] = ddict(int)
            for k, v in unimodcomposition.items():
                self.composition_of_mod_at_pos[position][k] += v
                self.composition_at_pos[position][k] += v
        return

    def _parse_sequence_piqdb_style(self, sequence):
        """
        Adaptor for obsolete piqDB format.

        Args:
            sequence (str): use the following format "PEPTIDE+formula-formula"
        """
        positions = [len(sequence)]
        for sign in ["+", "-"]:
            if sign in sequence:
                positions.append(sequence.index(sign))
        minPos = min(positions)
        peptide = sequence[:minPos]
        addon = sequence[minPos:]
        self.peptide = peptide
        self.addon = addon
        if peptide != "":
            self.add_peptide(peptide)
            self["O"] += 1
            self["H"] += 2

        chemical_formula_blocks = re.compile(
            r"""
                        [+|-]{1}
                        [^-+]*
                        """,
            re.VERBOSE,
        ).findall(addon)
        for cb in chemical_formula_blocks:
            if cb[0] == "+":
                self.add_chemical_formula(cb[1:])
            else:
                self.subtract_chemical_formula(cb[1:])
        return

    def parse_chemical_formula(self, formula):
        """
        Reads chemical formula and, depending on the input,
        adds or subtracts it from the instance.

        Args:
            formula (str): chemical formula in hill notation (or unimod hill notation).
                Plus (+) and minus (-) are itnerpreted to add and subtract, respectively, the formula.
                If the string does not start with +/-, the default is to add the formula.
        """
        positions = [len(formula)]
        for sign in ["+", "-"]:
            if sign in formula:
                positions.append(formula.index(sign))
        minPos = min(positions)
        start_formula = formula[:minPos]
        other_formulas = formula[minPos:]
        if start_formula != "":
            formula = "+{0}{1}".format(start_formula, other_formulas)

        chemical_formula_blocks = re.compile(
            r"""[+|-]{1}[^-+]*""",
            re.VERBOSE,
        ).findall(formula)
        for cb in chemical_formula_blocks:
            if cb[0] == "+":
                self.add_chemical_formula(cb[1:])
            else:
                self.subtract_chemical_formula(cb[1:])
        return

    def add_chemical_formula(self, chemical_formula, factor=1):
        """
        Adds chemical formula to the instance

        Args:
            chemical_formula (str): chemical composition given as Hill notation

        Keyword Arguments:
            factor (int): multiplication factor to add the same chemical formula
                multiple times
        """
        self._merge(chemical_formula, mode="addition", factor=factor)
        return

    def add_amino_acids(self, aa_sequence):
        """
        Adds a sequence of amino acids to the instance

        Args:
            aa_sequence (str): string of amino acids (only standard amino acids and U allowed so far), e.g. "PEPTIDE"

        Note:
            In contrast to the previous function add_peptide, this function
            does not allow for labeled amino acids to be added, please use unimods
            for that purpose instead.
        """
        if self.peptide is None:
            self.peptide = ""
        for pos, aa in enumerate(aa_sequence):
            aa_pos = len(self.peptide) + pos + 1
            try:
                aa_compo = self.aa_compositions[aa]
            except:
                sys.exit(
                    """
                    Error in chemical_composition.py:
                    Do not know aa composition for {0}
                    in {1}
                    """.format(
                        aa, aa_sequence
                    )
                )
            self.add_chemical_formula(aa_compo)

            composition = self._chemical_formula_to_dict(aa_compo)
            self.composition_of_aa_at_pos[pos] = composition
            if pos not in self.composition_at_pos.keys():
                self.composition_at_pos[pos] = ddict(int)
            for k, v in composition.items():
                self.composition_at_pos[pos][k] += v
        self.peptide += aa_sequence
        return

    def add_peptide(self, peptide):
        """Adds peptide sequence to the instance"""
        # pattern = self.regex_patterns['aaN']
        print(
            """
            [Deprecation Warning] You are using the function "add_peptide", which has been replaced with "add_amino_acids"
            """
        )
        pattern = re.compile(r"""(?P<aa>[A-Z]{1})(?P<N>[0-9]*)""")
        # pattern = re.compile(r'[A-Z]{1}[0-9]*')
        number_offset = 0
        # this are the count for e.g. SILAC aa, i.e. R0 R1 or C0 and so on ...
        # print( peptide, type( peptide ))
        for aaN_match in pattern.finditer(peptide):
            aa = aaN_match.group("aa")
            N = aaN_match.group("N")
            pos = int(aaN_match.start()) - number_offset + 1
            if N != "":
                number_offset += len(N)
            try:
                aa_compo = self.aa_compositions[aa + N]
            except:
                sys.exit(
                    """
                    Error in chemical_composition.py:
                    Do not know aa composition for {0}
                    in {1}
                    """.format(
                        aa + N, peptide
                    )
                )
            self.add_chemical_formula(aa_compo)

            composition = self._chemical_formula_to_dict(aa_compo)
            self.composition_of_aa_at_pos[pos] = composition
            if pos not in self.composition_at_pos.keys():
                self.composition_at_pos[pos] = ddict(int)
            for k, v in composition.items():
                self.composition_at_pos[pos][k] += v

    def add_glycan(self, glycan):
        """Adds a glycan to the instance.

        Args:
            glycan (str): sequence of monosaccharides given in unimod format,
                e.g.: HexNAc(2)Hex(3)dHex(1)Pent(1),
                available monosaccharides are listed in chemical_composition_kb
        """
        glycans = []
        if self.glycan is not None:
            glycans = self.glycan.split(";")
        glycans.append(glycan)
        self.glycan = ";".join(glycans)

        pattern = re.compile(r"""(?P<monosacch>[A-z0-9]*)(?P<count>\([0-9]*\))""")
        for glyc_match in pattern.finditer(glycan):
            monosacch = glyc_match.group("monosacch")
            if glyc_match.group("count") == "":
                count = 1
            else:
                count = int(glyc_match.group("count").strip("(").strip(")"))
            if monosacch in self.monosaccharide_compositions.keys():
                monosacch_compo = self.monosaccharide_compositions[monosacch]
            else:
                sys.exit("Do not know glycan composition for {0}".format(monosacch))
            self.add_chemical_formula(monosacch_compo, factor=count)
        return

    def add_modifications(self, modifications):
        """Adds modifications to the instance.

        Args:
            modifications (str): modifications given as unimod names with positional information,
                separated by semicolons, i.e: "unimod1:pos;unimod2:pos"
        """
        if self._unimod_parser is None:
            self._unimod_parser = unimod_mapper.UnimodMapper()
        modification_list = []
        if self.modifications is not None:
            modification_list = self.modifications.split(";")
        modification_list.extend(modifications.split(";"))
        self.modifications = ";".join(modification_list)

        pattern = re.compile(r""":(?P<pos>[0-9]*$)""")
        for unimod in modifications.split(";"):
            if unimod == "":
                continue
            unimod = unimod.strip()
            if ":" not in unimod:
                sys.exit(
                    """
                    Error in chemical_composition.py:
                    This unimod: {0} requires positional information
                    """.format(
                        unimod
                    )
                )

            for occ, match in enumerate(pattern.finditer(unimod)):
                unimodcomposition = self._unimod_parser.name2composition(
                    unimod[: match.start()]
                )
                if unimodcomposition is None:
                    sys.exit(
                        """
                        Error in chemical_composition.py:
                        Cannot map unimod {0}
                        """.format(
                            unimod[: match.start()]
                        )
                    )
                if occ >= 1:
                    sys.exit(
                        """
                        Error in chemical_composition.py:
                        The unimod {0} contains multiple ":", preventing to map the position correctly
                        """.format(
                            unimod
                        )
                    )
                position = int(match.group("pos"))
                if position not in self.unimod_at_pos.keys():
                    self.unimod_at_pos[position] = []
                self.unimod_at_pos[position].append(unimod[: match.start()])

            for k, v in unimodcomposition.items():
                self[k] += v
            # Storing position related modifications
            position = int(match.group("pos"))
            if position == 0:
                # E.g. Acetylation at pos 0 indicates N-Term
                # but has to be counted for position 1 in this class
                position = 1

            if position not in self.composition_of_mod_at_pos.keys():
                self.composition_of_mod_at_pos[position] = ddict(int)
            if position not in self.composition_at_pos.keys():
                self.composition_at_pos[position] = ddict(int)
            for k, v in unimodcomposition.items():
                self.composition_of_mod_at_pos[position][k] += v
                self.composition_at_pos[position][k] += v
        return

    def _chemical_formula_to_dict(self, chemical_formula):
        """
        Converts chemical formula into chemical composition dictionary

        Args:
            chemical_formula (str): formula in hill notation (or unimod hill notation)
        """
        unimod_style = False
        if "(" in chemical_formula:
            unimod_style = True
        chem_dict = {}
        if unimod_style:
            pattern = re.compile(
                r"(?P<isotope>[0-9]*)(?P<element>[A-Z][a-z]*)\((?P<count>[0-9]*)\)"
            )
        else:
            pattern = re.compile(r"(?P<element>[A-Z][a-z]*)(?P<count>[0-9]*)")
        for match in pattern.finditer(chemical_formula):
            if match.group("count") == "":
                count = 1
            else:
                count = int(match.group("count"))
            if unimod_style:
                element_key = "{0}{1}".format(
                    match.group("isotope"), match.group("element")
                )
            else:
                element_key = match.group("element")
            if element_key not in chem_dict.keys():
                chem_dict[element_key] = 0
            chem_dict[element_key] += count
        return chem_dict

    def hill_notation(self, include_ones=False, cc=None):
        """
        Formats chemical composition into `Hill notation`_ string.

        .. _Hill Notation:
            https://en.wikipedia.org/wiki/Hill_system

        Keyword Arguments:
            cc (dict, optional): can format other element dicts as well.
            include_ones (bool): Include "1" for elements with a count of 1 (otherwise the count will be omitted)

        Returns:
            str: Hill notation format of self.
                For examples::
                    C50H88N10O17
        """
        MAJORS = ["C", "H"]
        s = ""
        if cc is None:
            cc_dict = self
        else:
            cc_dict = cc

        for major in MAJORS:
            if major in cc_dict.keys():
                if cc_dict[major] == 0:
                    continue
                s += major
                if include_ones or cc_dict[major] > 1:
                    s += str(cc_dict[major])
        for k in sorted(cc_dict.keys()):
            if k not in MAJORS:
                if cc_dict[k] == 0:
                    continue
                s += k
                if include_ones or cc_dict[k] > 1:
                    s += str(cc_dict[k])
        return s

    def hill_notation_unimod(self, cc=None):
        """
        Formats chemical composition into `Hill notation`_ string
        adding `unimod`_ features.

        .. _Hill Notation:
            https://en.wikipedia.org/wiki/Hill_system

        .. _unimod:
            http://www.unimod.org/fields.html

        Args:
            cc (dict, optional): can format other element dicts as well.

        Returns:
            str: Hill notation format including unimod format rules of self.
                For example::
                    C(50)H(88)N(10)O(17)

        """
        MAJORS = ["C", "H"]
        s = ""
        if cc is None:
            cc_dict = self
        else:
            cc_dict = cc

        for major in MAJORS:
            if major in cc_dict.keys():
                if cc_dict[major] == 0:
                    continue
                s += "{0}({1})".format(
                    major.replace("(", "").replace(")", ""), cc_dict[major]
                )
        for k in sorted(cc_dict.keys()):
            if k not in MAJORS:
                if cc_dict[k] == 0:
                    continue
                s += "{0}({1})".format(k.replace("(", "").replace(")", ""), cc_dict[k])
        return s

    def mass(self, cc=None):
        """
        Calculate the mass of the chemical composition.
        Optional cc can be specified, i.e. a cc dict in the style of
        { element : count , ... }

        This does however not work with enriched elements, e.g. 15N
        Better use pyQms isotopologue library for more accurate mass
        calculations.
        """
        mass = 0
        if cc is None:
            cc_mass_dict = self
        else:
            cc_mass_dict = cc
        for element, count in cc_mass_dict.items():
            isotope_mass = None
            try:
                isotope_mass = sorted(
                    self.isotopic_distributions[element],
                    key=lambda x: x[1],
                    reverse=True,
                )[0][0]
                ##### add test with Li
            except:
                # we check for 15N or 13C or other isotopes
                assert (
                    element in self.isotope_mass_lookup.keys()
                ), """
                The given element {0}
                is not included yet. Please add it to the isotopic_distributions
                dictionary in chemical_composition/chemical_composition_kb.py.
                Isotopic masses and distributions can be found at
                http://ciaaw.org/atomic-masses.html
                """.format(
                    element
                )
                isotope_mass = self.isotope_mass_lookup[element]
            mass += count * isotope_mass

        return mass

    def _merge(self, chemical_formula, mode="addition", factor=1):
        """
        Generalized function that allows addition and subtraction
        of chemical formulas to/from the instance

        Args:
            chemical_formula (str|dict): chemical formula that should be merged with the instance

        Keyword Arguments:
            mode (str): "addition" to add the defined chemical formula, "subtraction" to subtract it from the instance
            factor (int): defines how often the chemical formula should be added/subtracted
        """
        if mode == "addition":
            sign = +1
            addon = "+"
        elif mode == "subtraction":
            sign = -1
            addon = "-"
        else:
            sys.exit(
                """
                Error in chemical_composition.py:
                Do not know which mode to use for _merge
            """
            )
        if self.addon is None:
            self.addon = ""
        if isinstance(chemical_formula, str):
            chemical_formula = self._chemical_formula_to_dict(chemical_formula)
            self.addon += "{0}{1}".format(addon, chemical_formula)
        for element, count in chemical_formula.items():
            self[element] = self[element] + sign * count * factor
        return

    def subtract_amino_acids(self, aa_sequence):
        """
        Subtract amino acid sequence from instance

        Args:
            aa_sequence (str): amino acid sequence that should be subtracted from the instance.
                The sequence should match the end of the peptide stored in the instance, in order to
                keep positional information updated.
        """
        for aa in aa_sequence:
            try:
                aa_compo = self.aa_compositions[aa]
            except:
                sys.exit(
                    """
                    Error in chemical_composition.py:
                    Do not know aa composition for {0}
                    in {1}
                    """.format(
                        aa, aa_sequence
                    )
                )
            self.subtract_chemical_formula(aa_compo)

        if self.peptide.endswith(aa_sequence):
            self.peptide = "".join(self.peptide.split(aa_sequence)[:-1])
            for pos, aa in enumerate(aa_sequence):
                aa_pos = len(self.peptide) + pos + 1
                del self.composition_of_aa_at_pos[pos]
                del self.composition_at_pos[pos]
        else:
            print(
                """
                [WARNING] The subtracted amino acid sequence does not match the end of the stored peptide sequence.
                The compositions at specific positions can therefore not be updated!
                """
            )
        return

    def subtract_chemical_formula(self, chemical_formula, factor=1):
        """Subtract chemical formula from instance

        Args:
            chemical_formula (str): chemical composition given as Hill notation

        Keyword Arguments:
            factor (int): multiplication factor to add the same chemical formula
                multiple times
        """
        self._merge(chemical_formula, mode="subtraction", factor=factor)
        return

    def generate_cc_dict(self):
        """
        Generate a dictionary of the instance
        """
        tmp = {}
        tmp.update(self)
        return tmp<|MERGE_RESOLUTION|>--- conflicted
+++ resolved
@@ -29,13 +29,8 @@
         monosaccharide_compositions (Optional[dict]): chemical compositions of monosaccharides (as Hill notation)
 
     Examples::
-<<<<<<< HEAD
         >>> c = chemical_composition.ChemicalComposition()
         >>> c.use(sequence="ELVISLIVES", modifications="Acetyl:1")
-=======
-        >>> c = ChemicalComposition()
-        >>> c.use("ELVISLIVES#Acetyl:1")
->>>>>>> b211abf6
         >>> c.hill_notation()
         'C52H90N10O18'
         >>> c.hill_notation_unimod()
@@ -49,21 +44,12 @@
         >>> c.composition_at_pos[1]
         defaultdict(<class 'int'>, {'O': 4, 'H': 9, 'C': 7, 'N': 1})
 
-<<<<<<< HEAD
         >>> c = chemical_composition.ChemicalComposition(formula="+H2O2-N2")
-=======
-        >>> c = chemical_composition.ChemicalComposition('H2O2H2')
->>>>>>> b211abf6
         >>> c
         {'O': 2, 'H': 2, 'N': -2}
         >>> c.subtract_chemical_formula('H2')
         >>> c
-<<<<<<< HEAD
         {'O': 2, 'N': -2}
-
-=======
-        {'O': 2, 'H': 1}
->>>>>>> b211abf6
     """
 
     def __init__(
